--- conflicted
+++ resolved
@@ -413,7 +413,6 @@
     else:
         return f"Error: An error has occured when accessing the API. {dependabot_response}"
 
-<<<<<<< HEAD
 def check_point_of_contact(ql: github_graphql_interface, repo_name: str, org: str, codeowners_missing: bool) -> bool:
     """Checks if a point of contact is defined for a given repository.
 
@@ -440,8 +439,6 @@
         return False
     else:
         return True
-=======
->>>>>>> 9b2249d1
 
 # Uses the above checks to get the repository data
 def get_repository_data(gh: github_interface, ql: github_graphql_interface, org: str) -> list[dict] | str:
@@ -510,13 +507,9 @@
                                 "breaks_naming_convention": check_breaks_naming(repo["name"]),
                                 "secret_scanning_disabled": check_secret_scanning_enabled(repo),
                                 "dependabot_disabled": check_dependabot_enabled(gh, repo["url"]),
-<<<<<<< HEAD
                                 "codeowners_missing": codeowners_missing,
                                 "point_of_contact_missing": check_point_of_contact(ql, repo["name"], org, codeowners_missing)
                             }
-=======
-                            },
->>>>>>> 9b2249d1
                         }
 
                         # If repo type is public, then PIRR check does not apply, so set to False
